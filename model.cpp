#include "model.hpp"
#include "constants.hpp"
#include "tile_bounds.hpp"
#include "project_gaussians.hpp"
#include "rasterize_gaussians.hpp"
#include "tensor_math.hpp"
<<<<<<< HEAD
#include "gsplat.hpp"
=======
#include "vendor/gsplat/config.h"
#ifdef USE_HIP
#include <c10/hip/HIPCachingAllocator.h>
#else
#include <c10/cuda/CUDACachingAllocator.h>
#endif
>>>>>>> 927f6b65

torch::Tensor randomQuatTensor(long long n){
    torch::Tensor u = torch::rand(n);
    torch::Tensor v = torch::rand(n);
    torch::Tensor w = torch::rand(n);
    return torch::stack({
        torch::sqrt(1 - u) * torch::sin(2 * PI * v),
        torch::sqrt(1 - u) * torch::cos(2 * PI * v),
        torch::sqrt(u) * torch::sin(2 * PI * w),
        torch::sqrt(u) * torch::cos(2 * PI * w)
    }, -1);
}

torch::Tensor projectionMatrix(float zNear, float zFar, float fovX, float fovY, const torch::Device &device){
    // OpenGL perspective projection matrix
    float t = zNear * std::tan(0.5f * fovY);
    float b = -t;
    float r = zNear * std::tan(0.5f * fovX);
    float l = -r;
    return torch::tensor({
        {2.0f * zNear / (r - l), 0.0f, (r + l) / (r - l), 0.0f},
        {0.0f, 2 * zNear / (t - b), (t + b) / (t - b), 0.0f},
        {0.0f, 0.0f, (zFar + zNear) / (zFar - zNear), -1.0f * zFar * zNear / (zFar - zNear)},
        {0.0f, 0.0f, 1.0f, 0.0f}
    }, device);
}

torch::Tensor psnr(const torch::Tensor& rendered, const torch::Tensor& gt){
    torch::Tensor mse = (rendered - gt).pow(2).mean();
    return (10.f * torch::log10(1.0 / mse));
}

torch::Tensor l1(const torch::Tensor& rendered, const torch::Tensor& gt){
    return torch::abs(gt - rendered).mean();
}


torch::Tensor Model::forward(Camera& cam, int step){

    const float scaleFactor = getDownscaleFactor(step);
    const float fx = cam.fx / scaleFactor;
    const float fy = cam.fy / scaleFactor;
    const float cx = cam.cx / scaleFactor;
    const float cy = cam.cy / scaleFactor;
    const int height = static_cast<int>(static_cast<float>(cam.height) / scaleFactor);
    const int width = static_cast<int>(static_cast<float>(cam.width) / scaleFactor);

    // TODO: these can be moved to Camera and computed only once?
    torch::Tensor R = cam.camToWorld.index({Slice(None, 3), Slice(None, 3)});
    torch::Tensor T = cam.camToWorld.index({Slice(None, 3), Slice(3,4)});

    // Flip the z and y axes to align with gsplat conventions
    R = torch::matmul(R, torch::diag(torch::tensor({1.0f, -1.0f, -1.0f}, R.device())));

    // worldToCam
    torch::Tensor Rinv = R.transpose(0, 1);
    torch::Tensor Tinv = torch::matmul(-Rinv, T);

    lastHeight = height;
    lastWidth = width;

    torch::Tensor viewMat = torch::eye(4, device);
    viewMat.index_put_({Slice(None, 3), Slice(None, 3)}, Rinv);
    viewMat.index_put_({Slice(None, 3), Slice(3, 4)}, Tinv);
        
    float fovX = 2.0f * std::atan(width / (2.0f * fx));
    float fovY = 2.0f * std::atan(height / (2.0f * fy));

    torch::Tensor projMat = projectionMatrix(0.001f, 1000.0f, fovX, fovY, device);
    torch::Tensor colors =  torch::cat({featuresDc.index({Slice(), None, Slice()}), featuresRest}, 1);

    torch::Tensor conics;
    torch::Tensor depths; // GPU-only
    torch::Tensor numTilesHit; // GPU-only
    torch::Tensor cov2d; // CPU-only
    torch::Tensor camDepths; // CPU-only
    torch::Tensor rgb;

    if (device == torch::kCPU){
        auto p = ProjectGaussiansCPU::apply(means, 
                                torch::exp(scales), 
                                1, 
                                quats / quats.norm(2, {-1}, true), 
                                viewMat, 
                                torch::matmul(projMat, viewMat),
                                fx, 
                                fy,
                                cx,
                                cy,
                                height,
                                width);
        xys = p[0];
        radii = p[1];
        conics = p[2];
        cov2d = p[3];
        camDepths = p[4];
    }else{
        #if defined(USE_HIP) || defined(USE_CUDA)

        TileBounds tileBounds = std::make_tuple((width + BLOCK_X - 1) / BLOCK_X,
                        (height + BLOCK_Y - 1) / BLOCK_Y,
                        1);
        auto p = ProjectGaussians::apply(means, 
                        torch::exp(scales), 
                        1, 
                        quats / quats.norm(2, {-1}, true), 
                        viewMat, 
                        torch::matmul(projMat, viewMat),
                        fx, 
                        fy,
                        cx,
                        cy,
                        height,
                        width,
                        tileBounds);

        xys = p[0];
        depths = p[1];
        radii = p[2];
        conics = p[3];
        numTilesHit = p[4];
        #else
            throw std::runtime_error("GPU support not built, use --cpu");
        #endif
    }
    

    if (radii.sum().item<float>() == 0.0f)
        return backgroundColor.repeat({height, width, 1});

    // TODO: is this needed?
    xys.retain_grad();

    torch::Tensor viewDirs = means.detach() - T.transpose(0, 1).to(device);
    viewDirs = viewDirs / viewDirs.norm(2, {-1}, true);
    int degreesToUse = (std::min<int>)(step / shDegreeInterval, shDegree);
    torch::Tensor rgbs;
    
    if (device == torch::kCPU){
        rgbs = SphericalHarmonicsCPU::apply(degreesToUse, viewDirs, colors);
    }else{
        #if defined(USE_HIP) || defined(USE_CUDA)
        rgbs = SphericalHarmonics::apply(degreesToUse, viewDirs, colors);
        #endif
    }
    
    rgbs = torch::clamp_min(rgbs + 0.5f, 0.0f);


    if (device == torch::kCPU){
        rgb = RasterizeGaussiansCPU::apply(
                xys,
                radii,
                conics,
                rgbs,
                torch::sigmoid(opacities),
                cov2d,
                camDepths,
                height,
                width,
                backgroundColor);
    }else{  
        #if defined(USE_HIP) || defined(USE_CUDA)
        rgb = RasterizeGaussians::apply(
                xys,
                depths,
                radii,
                conics,
                numTilesHit,
                rgbs,
                torch::sigmoid(opacities),
                height,
                width,
                backgroundColor);
        #endif
    }

    rgb = torch::clamp_max(rgb, 1.0f);

    return rgb;
}

void Model::optimizersZeroGrad(){
  meansOpt->zero_grad();
  scalesOpt->zero_grad();
  quatsOpt->zero_grad();
  featuresDcOpt->zero_grad();
  featuresRestOpt->zero_grad();
  opacitiesOpt->zero_grad();
}

void Model::optimizersStep(){
  meansOpt->step();
  scalesOpt->step();
  quatsOpt->step();
  featuresDcOpt->step();
  featuresRestOpt->step();
  opacitiesOpt->step();
}

void Model::schedulersStep(int step){
  meansOptScheduler->step(step);
}

int Model::getDownscaleFactor(int step){
    return std::pow(2, (std::max<int>)(numDownscales - step / resolutionSchedule, 0));
}

void Model::addToOptimizer(torch::optim::Adam *optimizer, const torch::Tensor &newParam, const torch::Tensor &idcs, int nSamples){
    torch::Tensor param = optimizer->param_groups()[0].params()[0];
#if TORCH_VERSION_MAJOR == 2 && TORCH_VERSION_MINOR > 1
    auto pId = param.unsafeGetTensorImpl();
#else
    auto pId = c10::guts::to_string(param.unsafeGetTensorImpl());
#endif
    auto paramState = std::make_unique<torch::optim::AdamParamState>(static_cast<torch::optim::AdamParamState&>(*optimizer->state()[pId]));
    
    std::vector<int64_t> repeats;
    repeats.push_back(nSamples);
    for (long int i = 0; i < paramState->exp_avg().dim() - 1; i++){
        repeats.push_back(1);
    }

    paramState->exp_avg(torch::cat({
        paramState->exp_avg(), 
        torch::zeros_like(paramState->exp_avg().index({idcs.squeeze()})).repeat(repeats)
    }, 0));
    
    paramState->exp_avg_sq(torch::cat({
        paramState->exp_avg_sq(), 
        torch::zeros_like(paramState->exp_avg_sq().index({idcs.squeeze()})).repeat(repeats)
    }, 0));

    optimizer->state().erase(pId);

#if TORCH_VERSION_MAJOR == 2 && TORCH_VERSION_MINOR > 1
    auto newPId = newParam.unsafeGetTensorImpl();
#else
    auto newPId = c10::guts::to_string(newParam.unsafeGetTensorImpl());
#endif    
    optimizer->state()[newPId] = std::move(paramState);
    optimizer->param_groups()[0].params()[0] = newParam;
}

void Model::removeFromOptimizer(torch::optim::Adam *optimizer, const torch::Tensor &newParam, const torch::Tensor &deletedMask){
    torch::Tensor param = optimizer->param_groups()[0].params()[0];
#if TORCH_VERSION_MAJOR == 2 && TORCH_VERSION_MINOR > 1
    auto pId = param.unsafeGetTensorImpl();
#else
    auto pId = c10::guts::to_string(param.unsafeGetTensorImpl());
#endif
    auto paramState = std::make_unique<torch::optim::AdamParamState>(static_cast<torch::optim::AdamParamState&>(*optimizer->state()[pId]));

    paramState->exp_avg(paramState->exp_avg().index({~deletedMask}));
    paramState->exp_avg_sq(paramState->exp_avg_sq().index({~deletedMask}));

    optimizer->state().erase(pId);
#if TORCH_VERSION_MAJOR == 2 && TORCH_VERSION_MINOR > 1
    auto newPId = newParam.unsafeGetTensorImpl();
#else
    auto newPId = c10::guts::to_string(newParam.unsafeGetTensorImpl());
#endif
    optimizer->param_groups()[0].params()[0] = newParam;
    optimizer->state()[newPId] = std::move(paramState);
}

void Model::afterTrain(int step){
    torch::NoGradGuard noGrad;

    if (step < stopSplitAt){
        torch::Tensor visibleMask = (radii > 0).flatten();
        
        torch::Tensor grads = torch::linalg::vector_norm(xys.grad().detach(), 2, { -1 }, false, torch::kFloat32);
        if (!xysGradNorm.numel()){
            xysGradNorm = grads;
            visCounts = torch::ones_like(xysGradNorm);
        }else{
            visCounts.index_put_({visibleMask}, visCounts.index({visibleMask}) + 1);
            xysGradNorm.index_put_({visibleMask}, grads.index({visibleMask}) + xysGradNorm.index({visibleMask}));
        }

        if (!max2DSize.numel()){
            max2DSize = torch::zeros_like(radii, torch::kFloat32);
        }

        torch::Tensor newRadii = radii.detach().index({visibleMask});
        max2DSize.index_put_({visibleMask}, torch::maximum(
                max2DSize.index({visibleMask}), newRadii / static_cast<float>( (std::max)(lastHeight, lastWidth) )
            ));
    }

    if (step % refineEvery == 0 && step > warmupLength){
        int resetInterval = resetAlphaEvery * refineEvery;
        bool doDensification = step < stopSplitAt && step % resetInterval > numCameras + refineEvery;
        torch::Tensor splitsMask;
        const float cullAlphaThresh = 0.1f;

        if (doDensification){
            int numPointsBefore = means.size(0);
            torch::Tensor avgGradNorm = (xysGradNorm / visCounts) * 0.5f * static_cast<float>( (std::max)(lastWidth, lastHeight) );
            torch::Tensor highGrads = (avgGradNorm > densifyGradThresh).squeeze();

            // Split gaussians that are too large
            torch::Tensor splits = (std::get<0>(scales.exp().max(-1)) > densifySizeThresh).squeeze();
            if (step < stopScreenSizeAt){
                splits |= (max2DSize > splitScreenSize).squeeze();
            }

            splits &= highGrads;
            const int nSplitSamples = 2;
            int nSplits = splits.sum().item<int>();

            torch::Tensor centeredSamples = torch::randn({nSplitSamples * nSplits, 3}, device);  // Nx3 of axis-aligned scales
            torch::Tensor scaledSamples = torch::exp(scales.index({splits}).repeat({nSplitSamples, 1})) * centeredSamples;
            torch::Tensor qs = quats.index({splits}) / torch::linalg::vector_norm(quats.index({splits}), 2, { -1 }, true, torch::kFloat32);
            torch::Tensor rots = quatToRotMat(qs.repeat({nSplitSamples, 1}));
            torch::Tensor rotatedSamples = torch::bmm(rots, scaledSamples.index({"...", None})).squeeze();
            torch::Tensor splitMeans = rotatedSamples + means.index({splits}).repeat({nSplitSamples, 1});
            
            torch::Tensor splitFeaturesDc = featuresDc.index({splits}).repeat({nSplitSamples, 1});
            torch::Tensor splitFeaturesRest = featuresRest.index({splits}).repeat({nSplitSamples, 1, 1});
            
            torch::Tensor splitOpacities = opacities.index({splits}).repeat({nSplitSamples, 1});
        
            const float sizeFac = 1.6f;
            torch::Tensor splitScales = torch::log(torch::exp(scales.index({splits})) / sizeFac).repeat({nSplitSamples, 1});
            scales.index({splits}) = torch::log(torch::exp(scales.index({splits})) / sizeFac);
            torch::Tensor splitQuats = quats.index({splits}).repeat({nSplitSamples, 1});

            // Duplicate gaussians that are too small
            torch::Tensor dups = (std::get<0>(scales.exp().max(-1)) <= densifySizeThresh).squeeze();
            dups &= highGrads;
            torch::Tensor dupMeans = means.index({dups});
            torch::Tensor dupFeaturesDc = featuresDc.index({dups});
            torch::Tensor dupFeaturesRest = featuresRest.index({dups});
            torch::Tensor dupOpacities = opacities.index({dups});
            torch::Tensor dupScales = scales.index({dups});
            torch::Tensor dupQuats = quats.index({dups});

            means = torch::cat({means.detach(), splitMeans, dupMeans}, 0).requires_grad_();
            featuresDc = torch::cat({featuresDc.detach(), splitFeaturesDc, dupFeaturesDc}, 0).requires_grad_();
            featuresRest = torch::cat({featuresRest.detach(), splitFeaturesRest, dupFeaturesRest}, 0).requires_grad_();
            opacities = torch::cat({opacities.detach(), splitOpacities, dupOpacities}, 0).requires_grad_();
            scales = torch::cat({scales.detach(), splitScales, dupScales}, 0).requires_grad_();
            quats = torch::cat({quats.detach(), splitQuats, dupQuats}, 0).requires_grad_();
            
            max2DSize = torch::cat({
                max2DSize,
                torch::zeros_like(splitScales.index({Slice(), 0})),
                torch::zeros_like(dupScales.index({Slice(), 0}))
            }, 0);

            torch::Tensor splitIdcs = torch::where(splits)[0];

            addToOptimizer(meansOpt, means, splitIdcs, nSplitSamples);
            addToOptimizer(scalesOpt, scales, splitIdcs, nSplitSamples);
            addToOptimizer(quatsOpt, quats, splitIdcs, nSplitSamples);
            addToOptimizer(featuresDcOpt, featuresDc, splitIdcs, nSplitSamples);
            addToOptimizer(featuresRestOpt, featuresRest, splitIdcs, nSplitSamples);
            addToOptimizer(opacitiesOpt, opacities, splitIdcs, nSplitSamples);
            
            torch::Tensor dupIdcs = torch::where(dups)[0];
            addToOptimizer(meansOpt, means, dupIdcs, 1);
            addToOptimizer(scalesOpt, scales, dupIdcs, 1);
            addToOptimizer(quatsOpt, quats, dupIdcs, 1);
            addToOptimizer(featuresDcOpt, featuresDc, dupIdcs, 1);
            addToOptimizer(featuresRestOpt, featuresRest, dupIdcs, 1);
            addToOptimizer(opacitiesOpt, opacities, dupIdcs, 1);

            splitsMask = torch::cat({
                splits,
                torch::full({nSplitSamples * splits.sum().item<int>() + dups.sum().item<int>()}, false, torch::TensorOptions().dtype(torch::kBool).device(device))
            }, 0);

            std::cout << "Added " << (means.size(0) - numPointsBefore) << " gaussians, new count " << means.size(0) << std::endl;
        }

        if (doDensification || step >= stopSplitAt){
            // Cull
            int numPointsBefore = means.size(0);

            torch::Tensor culls = (torch::sigmoid(opacities) < cullAlphaThresh).squeeze();
            if (splitsMask.numel()){
                culls |= splitsMask;
            }

            if (step > refineEvery * resetAlphaEvery){
                const float cullScaleThresh = 0.5f; // cull huge gaussians
                const float cullScreenSize = 0.15f; // % of screen space
                torch::Tensor huge = std::get<0>(torch::exp(scales).max(-1)) > cullScaleThresh;
                if (step < stopScreenSizeAt){
                    huge |= max2DSize > cullScreenSize;
                }
                culls |= huge;
            }

            int cullCount = torch::sum(culls).item<int>();
            if (cullCount > 0){
                means = means.index({~culls}).detach().requires_grad_();
                scales = scales.index({~culls}).detach().requires_grad_();
                quats = quats.index({~culls}).detach().requires_grad_();
                featuresDc = featuresDc.index({~culls}).detach().requires_grad_();
                featuresRest = featuresRest.index({~culls}).detach().requires_grad_();
                opacities = opacities.index({~culls}).detach().requires_grad_();

                removeFromOptimizer(meansOpt, means, culls);
                removeFromOptimizer(scalesOpt, scales, culls);
                removeFromOptimizer(quatsOpt, quats, culls);
                removeFromOptimizer(featuresDcOpt, featuresDc, culls);
                removeFromOptimizer(featuresRestOpt, featuresRest, culls);
                removeFromOptimizer(opacitiesOpt, opacities, culls);
                
                std::cout << "Culled " << (numPointsBefore - means.size(0)) << " gaussians, remaining " << means.size(0) << std::endl;
            }
        }

        if (step < stopSplitAt && step % resetInterval == refineEvery){
            float resetValue = cullAlphaThresh * 2.0f;
            opacities = torch::clamp_max(opacities, torch::logit(torch::tensor(resetValue)).item<float>());

            // Reset optimizer
            torch::Tensor param = opacitiesOpt->param_groups()[0].params()[0];
            #if TORCH_VERSION_MAJOR == 2 && TORCH_VERSION_MINOR > 1
                auto pId = param.unsafeGetTensorImpl();
            #else
                auto pId = c10::guts::to_string(param.unsafeGetTensorImpl());
            #endif    
            auto paramState = std::make_unique<torch::optim::AdamParamState>(static_cast<torch::optim::AdamParamState&>(*opacitiesOpt->state()[pId]));
            paramState->exp_avg(torch::zeros_like(paramState->exp_avg()));
            paramState->exp_avg_sq(torch::zeros_like(paramState->exp_avg_sq()));
            std::cout << "Alpha reset" << std::endl;
        }

        // Clear
        xysGradNorm = torch::Tensor();
        visCounts = torch::Tensor();
        max2DSize = torch::Tensor();
#ifdef USE_HIP
        c10::hip::HIPCachingAllocator::emptyCache();
#else
        c10::cuda::CUDACachingAllocator::emptyCache();
#endif
    }
}

void Model::savePlySplat(const std::string &filename){
    std::ofstream o(filename, std::ios::binary);
    int numPoints = means.size(0);

    o << "ply" << std::endl;
    o << "format binary_little_endian 1.0" << std::endl;
    o << "comment Generated by opensplat" << std::endl;
    o << "element vertex " << numPoints << std::endl;
    o << "property float x" << std::endl;
    o << "property float y" << std::endl;
    o << "property float z" << std::endl;
    o << "property float nx" << std::endl;
    o << "property float ny" << std::endl;
    o << "property float nz" << std::endl;

    for (int i = 0; i < featuresDc.size(1); i++){
        o << "property float f_dc_" << i << std::endl;
    }

    // Match Inria's version
    torch::Tensor featuresRestCpu = featuresRest.cpu().transpose(1, 2).reshape({numPoints, -1});
    for (int i = 0; i < featuresRestCpu.size(1); i++){
        o << "property float f_rest_" << i << std::endl;
    }

    o << "property float opacity" << std::endl;

    o << "property float scale_0" << std::endl;
    o << "property float scale_1" << std::endl;
    o << "property float scale_2" << std::endl;

    o << "property float rot_0" << std::endl;
    o << "property float rot_1" << std::endl;
    o << "property float rot_2" << std::endl;
    o << "property float rot_3" << std::endl;
    
    o << "end_header" << std::endl;

    float zeros[] = { 0.0f, 0.0f, 0.0f };

    torch::Tensor meansCpu = means.cpu();
    torch::Tensor featuresDcCpu = featuresDc.cpu();
    torch::Tensor opacitiesCpu = opacities.cpu();
    torch::Tensor scalesCpu = scales.cpu();
    torch::Tensor quatsCpu = quats.cpu();

    for (size_t i = 0; i < numPoints; i++) {
        o.write(reinterpret_cast<const char *>(meansCpu[i].data_ptr()), sizeof(float) * 3);
        o.write(reinterpret_cast<const char *>(zeros), sizeof(float) * 3); // TODO: do we need to write zero normals?
        o.write(reinterpret_cast<const char *>(featuresDcCpu[i].data_ptr()), sizeof(float) * featuresDcCpu.size(1));
        o.write(reinterpret_cast<const char *>(featuresRestCpu[i].data_ptr()), sizeof(float) * featuresRestCpu.size(1));
        o.write(reinterpret_cast<const char *>(opacitiesCpu[i].data_ptr()), sizeof(float) * 1);
        o.write(reinterpret_cast<const char *>(scalesCpu[i].data_ptr()), sizeof(float) * 3);
        o.write(reinterpret_cast<const char *>(quatsCpu[i].data_ptr()), sizeof(float) * 4);
    }

    o.close();
    std::cout << "Wrote " << filename << std::endl;
}

torch::Tensor Model::mainLoss(torch::Tensor &rgb, torch::Tensor &gt, float ssimWeight){
    torch::Tensor ssimLoss = 1.0f - ssim.eval(rgb, gt);
    torch::Tensor l1Loss = l1(rgb, gt);
    return (1.0f - ssimWeight) * l1Loss + ssimWeight * ssimLoss;
}<|MERGE_RESOLUTION|>--- conflicted
+++ resolved
@@ -4,16 +4,13 @@
 #include "project_gaussians.hpp"
 #include "rasterize_gaussians.hpp"
 #include "tensor_math.hpp"
-<<<<<<< HEAD
 #include "gsplat.hpp"
-=======
-#include "vendor/gsplat/config.h"
+
 #ifdef USE_HIP
 #include <c10/hip/HIPCachingAllocator.h>
-#else
+#elif defined(USE_CUDA)
 #include <c10/cuda/CUDACachingAllocator.h>
 #endif
->>>>>>> 927f6b65
 
 torch::Tensor randomQuatTensor(long long n){
     torch::Tensor u = torch::rand(n);
@@ -453,7 +450,7 @@
         max2DSize = torch::Tensor();
 #ifdef USE_HIP
         c10::hip::HIPCachingAllocator::emptyCache();
-#else
+#elif defined(USE_CUDA)
         c10::cuda::CUDACachingAllocator::emptyCache();
 #endif
     }
